--- conflicted
+++ resolved
@@ -24,10 +24,6 @@
 export default function Sidebar({ isOpen, onClose }: SidebarProps) {
   const navigate = useNavigate();
   const { logout } = useAuth();
-<<<<<<< HEAD
-  const { } = useTheme();
-=======
->>>>>>> 2eb7604f
 
   const handleLogout = () => {
     logout();
