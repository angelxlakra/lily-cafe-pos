--- conflicted
+++ resolved
@@ -2,24 +2,16 @@
 Version information for Lily Cafe POS System
 """
 
-<<<<<<< HEAD
 __version__ = "0.2.0"
 __version_info__ = (0, 2, 0)
-=======
-__version__ = "0.1.3"
-__version_info__ = (0, 1, 3)
->>>>>>> d09d79e4
+
 
 # Version history
 VERSION_HISTORY = {
     "0.1.0": "2025-11-11 - Initial MVP release with core POS functionality",
     "0.1.1": "2025-01-12 - Dark mode theme toggle",
     "0.1.2": "2025-12-27 - Partial serving & payment editing",
-<<<<<<< HEAD
     "0.2.0": "2025-12-30 - Inventory management & cash counter system",
-=======
-    "0.1.3": "2025-12-30 - Edit served quantity via status badge click",
->>>>>>> d09d79e4
 }
 
 def get_version() -> str:
