--- conflicted
+++ resolved
@@ -734,7 +734,6 @@
     return created_payments
 
 
-<<<<<<< HEAD
 def replace_order_payments(
     db: Session, order_id: int, payments: List[schemas.PaymentCreate]
 ) -> List[models.Payment]:
@@ -802,59 +801,3 @@
 # ============================================================================
 # Inventory Category CRUD Operations
 # ============================================================================
-
-def get_inventory_categories(db: Session) -> List[models.InventoryCategory]:
-    """Get all inventory categories, ordered by name."""
-    return db.query(models.InventoryCategory).order_by(models.InventoryCategory.name).all()
-
-
-def get_inventory_category(db: Session, category_id: int) -> Optional[models.InventoryCategory]:
-    """Get a single inventory category by ID."""
-    return db.query(models.InventoryCategory).filter(
-        models.InventoryCategory.id == category_id
-    ).first()
-
-
-def create_inventory_category(
-    db: Session, category: schemas.InventoryCategoryCreate
-) -> models.InventoryCategory:
-    """Create a new inventory category."""
-    db_category = models.InventoryCategory(
-        name=category.name,
-        description=category.description
-    )
-    db.add(db_category)
-    db.commit()
-    db.refresh(db_category)
-    return db_category
-
-
-def update_inventory_category(
-    db: Session, category_id: int, category: schemas.InventoryCategoryUpdate
-) -> Optional[models.InventoryCategory]:
-    """Update an existing inventory category."""
-    db_category = get_inventory_category(db, category_id)
-    if not db_category:
-        return None
-
-    update_data = category.model_dump(exclude_unset=True)
-    for field, value in update_data.items():
-        setattr(db_category, field, value)
-
-    db_category.updated_at = datetime.utcnow()
-    db.commit()
-    db.refresh(db_category)
-    return db_category
-
-
-def delete_inventory_category(db: Session, category_id: int) -> bool:
-    """Delete an inventory category."""
-    db_category = get_inventory_category(db, category_id)
-    if not db_category:
-        return False
-
-    db.delete(db_category)
-    db.commit()
-    return True
-=======
->>>>>>> 2eb7604f
